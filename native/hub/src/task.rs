use std::{
    collections::HashMap,
    error::Error,
    path::Path,
    sync::{
        Arc,
        atomic::{AtomicU64, Ordering},
    },
    time::Duration,
};

use anyhow::{Context, Result, anyhow, ensure};
use rinf::{DartSignal, RustSignal};
use tokio::sync::{Mutex, RwLock, Semaphore, mpsc};
use tokio_stream::{StreamExt, wrappers::WatchStream};
use tokio_util::sync::CancellationToken;
use tracing::{Instrument, Span, debug, error, info, instrument, warn};

use crate::{
    adb::{
        AdbHandler,
        device::{BackupOptions, SideloadProgress},
    },
    downloader::{Downloader, RcloneTransferStats},
    models::{
        Settings,
        signals::{
            backups::BackupsChanged,
            system::Toast,
            task::{
                TaskCancelRequest, TaskParams, TaskProgress, TaskRequest, TaskStatus, TaskType,
            },
        },
    },
};

macro_rules! acquire_permit_or_cancel {
    ($semaphore:expr, $token:expr, $semaphore_name:literal) => {{
        if $token.is_cancelled() {
            warn!(concat!("Task already cancelled before ", $semaphore_name, " semaphore acquisition"));
            return Err(anyhow!(concat!("Task cancelled before ", $semaphore_name)));
        }

        debug!(concat!("Waiting for ", $semaphore_name, " semaphore"));
        tokio::select! {
            permit = $semaphore.acquire() => permit,
            _ = $token.cancelled() => {
                warn!(concat!("Task cancelled while waiting for ", $semaphore_name, " semaphore"));
                return Err(anyhow!(concat!("Task cancelled while waiting for ", $semaphore_name, " semaphore")));
            }
        }
    }};
}

pub struct TaskManager {
    adb_semaphore: Semaphore,
    download_semaphore: Semaphore,
    id_counter: AtomicU64,
    tasks: Mutex<HashMap<u64, (TaskType, CancellationToken)>>,
    adb_handler: Arc<AdbHandler>,
    downloader: Arc<Downloader>,
    settings: RwLock<Settings>,
}

impl TaskManager {
    pub fn new(
        adb_handler: Arc<AdbHandler>,
        downloader: Arc<Downloader>,
        mut settings_stream: WatchStream<Settings>,
    ) -> Arc<Self> {
        let initial_settings = futures::executor::block_on(settings_stream.next())
            .expect("Settings stream closed on task manager init");

        let handle = Arc::new(Self {
            adb_semaphore: Semaphore::new(1),
            download_semaphore: Semaphore::new(1),
            id_counter: AtomicU64::new(0),
            tasks: Mutex::new(HashMap::new()),
            adb_handler,
            downloader,
            settings: RwLock::new(initial_settings),
        });

        tokio::spawn({
            let handle = handle.clone();
            async move {
                handle.receive_create_requests().await;
            }
        });

        tokio::spawn({
            let handle = handle.clone();
            async move {
                handle.receive_cancel_requests().await;
            }
        });

        // Listen for settings updates
        tokio::spawn({
            let handle = handle.clone();
            async move {
                let mut stream = settings_stream;
                while let Some(settings) = stream.next().await {
                    *handle.settings.write().await = settings;
                }
            }
        });

        handle
    }

    #[instrument(skip(self))]
    async fn receive_create_requests(self: Arc<Self>) {
        let receiver = TaskRequest::get_dart_signal_receiver();
        while let Some(request) = receiver.recv().await {
            self.clone().enqueue_task(request.message.task_type, request.message.params).await;
        }
    }

    #[instrument(skip(self))]
    async fn receive_cancel_requests(self: Arc<Self>) {
        let receiver = TaskCancelRequest::get_dart_signal_receiver();
        while let Some(request) = receiver.recv().await {
            let task_id = request.message.task_id;
            let tasks = self.tasks.lock().await;
            if let Some((task_type, token)) = tasks.get(&task_id) {
                info!(
                    task_id = task_id,
                    task_type = %task_type,
                    active_tasks = tasks.len(),
                    "Received cancellation request for task"
                );
                token.cancel();
                info!(task_id = task_id, "Cancellation signal sent to task");
            } else {
                warn!(
                    task_id = task_id,
                    active_tasks = tasks.len(),
                    "Task not found for cancellation - may have already completed"
                );
            }
        }
    }

    #[instrument(skip(self), fields(task_type = %task_type))]
    async fn enqueue_task(self: Arc<Self>, task_type: TaskType, params: TaskParams) -> u64 {
        let id = self.id_counter.fetch_add(1, Ordering::Relaxed);
        let token = CancellationToken::new();

        info!(
            task_id = id,
            task_type = %task_type,
            "Creating new task"
        );

        match &task_type {
            TaskType::Download | TaskType::DownloadInstall => {
                if let Some(app_name) = &params.cloud_app_full_name {
                    debug!(task_id = id, app_name = %app_name, "Task parameters");
                }
            }
            TaskType::InstallApk => {
                if let Some(apk_path) = &params.apk_path {
                    debug!(task_id = id, apk_path = %apk_path, "Task parameters");
                }
            }
            TaskType::InstallLocalApp => {
                if let Some(app_path) = &params.local_app_path {
                    debug!(task_id = id, app_path = %app_path, "Task parameters");
                }
            }
            TaskType::Uninstall => {
                if let Some(package_name) = &params.package_name {
                    debug!(task_id = id, package_name = %package_name, "Task parameters");
                }
            }
            TaskType::BackupApp => {
                if let Some(package_name) = &params.package_name {
                    debug!(task_id = id, package_name = %package_name, "Task parameters");
                }
            }
            TaskType::RestoreBackup => {
                if let Some(path) = &params.backup_path {
                    debug!(task_id = id, backup_path = %path, "Task parameters");
                }
            }
        }

        let mut tasks = self.tasks.lock().await;
        let active_tasks_count = tasks.len();
        tasks.insert(id, (task_type, token.clone()));
        drop(tasks);

        info!(task_id = id, active_tasks = active_tasks_count + 1, "Task added to queue");

        tokio::spawn({
            let manager = self.clone();
            async move {
                manager.process_task(id, task_type, params, token).await;
            }
        });

        id
    }

    #[instrument(skip(self, token), fields(task_type = %task_type))]
    async fn process_task(
        &self,
        id: u64,
        task_type: TaskType,
        params: TaskParams,
        token: CancellationToken,
    ) {
        let start_time = std::time::Instant::now();

        info!(
            task_id = id,
            task_type = %task_type,
            "Starting task processing"
        );

        let task_name = match get_task_name(task_type, &params) {
            Ok(name) => {
                info!(
                    task_id = id,
                    task_name = %name,
                    "Task name resolved"
                );
                name
            }
            Err(e) => {
                error!(task_id = id, error = e.as_ref() as &dyn Error, "Failed to get task name");
                send_progress(TaskProgress {
                    task_id: id,
                    task_type,
                    task_name: None,
                    status: TaskStatus::Failed,
                    total_progress: 0.0,
                    message: format!("Failed to initialize task: {e:#}"),
                    current_step: 1,
                    total_steps: 1,
                    step_progress: None,
                });

                // Log task cleanup
                let duration = start_time.elapsed();
                error!(
                    task_id = id,
                    duration_ms = duration.as_millis(),
                    "Task failed during initialization"
                );
                self.tasks.lock().await.remove(&id);
                return;
            }
        };

        // Define step-aware progress reporting
        let total_steps: u32 = match task_type {
            TaskType::DownloadInstall => 2,
            _ => 1,
        };

        let update_progress =
            |status: TaskStatus, step_index: u32, step_progress: Option<f32>, message: String| {
                // debug!(
                //     task_id = id,
                //     status = ?status,
                //     step_index = step_index,
                //     step_progress = ?step_progress,
                //     message = %message,
                //     "Task progress update"
                // ); // TODO: limit logging frequency
                let safe_total = total_steps.max(1) as f32;
                let completed_steps = step_index.saturating_sub(1) as f32;
                let sp = step_progress.unwrap_or(0.0).clamp(0.0, 1.0);
                let total_progress = (completed_steps + sp) / safe_total;

                send_progress(TaskProgress {
                    task_id: id,
                    task_type,
                    task_name: Some(task_name.clone()),
                    status,
                    total_progress,
                    message,
                    current_step: step_index,
                    total_steps,
                    step_progress,
                });
            };

        update_progress(TaskStatus::Waiting, 1, None, "Starting...".into());

        Toast::send(
            task_name.clone(),
            format!("{task_type}: starting"),
            false,
            Some(Duration::from_secs(2)),
        );

        let result = match task_type {
            TaskType::Download => {
                info!(task_id = id, "Executing download task");
                self.handle_download(params, &update_progress, token.clone()).await
            }
            TaskType::DownloadInstall => {
                info!(task_id = id, "Executing download and install task");
                self.handle_download_install(params, &update_progress, token.clone()).await
            }
            TaskType::InstallApk => {
                info!(task_id = id, "Executing APK install task");
                self.handle_install_apk(params, &update_progress, token.clone()).await
            }
            TaskType::InstallLocalApp => {
                info!(task_id = id, "Executing local app install task");
                self.handle_install_local_app(params, &update_progress, token.clone()).await
            }
            TaskType::Uninstall => {
                info!(task_id = id, "Executing uninstall task");
                self.handle_uninstall(params, &update_progress, token.clone()).await
            }
            TaskType::BackupApp => {
                info!(task_id = id, "Executing backup task");
                self.handle_backup(params, &update_progress, token.clone()).await
            }
            TaskType::RestoreBackup => {
                info!(task_id = id, "Executing restore backup task");
                self.handle_restore(params, &update_progress, token.clone()).await
            }
        };

        let duration = start_time.elapsed();

        match result {
            Ok(_) => {
                info!(
                    task_id = id,
                    task_name = %task_name,
                    duration_ms = duration.as_millis(),
                    duration_secs = duration.as_secs_f64(),
                    "Task completed successfully"
                );
                update_progress(TaskStatus::Completed, total_steps, Some(1.0), "Done".into());
                Toast::send(task_name, format!("{task_type}: completed"), false, None);
            }
            Err(e) => {
                if token.is_cancelled() {
                    warn!(
                        task_id = id,
                        task_name = %task_name,
                        duration_ms = duration.as_millis(),
                        "Task was cancelled by user"
                    );
                    update_progress(
                        TaskStatus::Cancelled,
                        total_steps,
                        None,
                        "Task cancelled by user".into(),
                    );
                    Toast::send(task_name, format!("{task_type}: cancelled"), false, None);
                } else {
                    error!(
                        task_id = id,
                        task_name = %task_name,
                        duration_ms = duration.as_millis(),
                        error = e.as_ref() as &dyn Error,
                        error_chain = ?e.chain().collect::<Vec<_>>(),
                        "Task failed with error"
                    );
                    update_progress(
                        TaskStatus::Failed,
                        total_steps,
                        None,
                        format!("Task failed: {e:#}"),
                    );
                    Toast::send(
                        task_name,
                        format!("{task_type}: failed"),
                        true,
                        Some(Duration::from_secs(10)),
                    );
                }
            }
        }

        let final_tasks_count = {
            let mut tasks = self.tasks.lock().await;
            tasks.remove(&id);
            tasks.len()
        };

        info!(task_id = id, remaining_tasks = final_tasks_count, "Task removed from queue");
    }

    #[instrument(skip(self, params, update_progress, token))]
    async fn handle_download_install(
        &self,
        params: TaskParams,
        update_progress: &impl Fn(TaskStatus, u32, Option<f32>, String),
        token: CancellationToken,
    ) -> Result<()> {
        let app_full_name =
            params.cloud_app_full_name.context("Missing cloud_app_full_name parameter")?;

        info!(
            app_name = %app_full_name,
            download_permits_available = self.download_semaphore.available_permits(),
            adb_permits_available = self.adb_semaphore.available_permits(),
            "Starting download and install task"
        );

        update_progress(TaskStatus::Waiting, 1, None, "Waiting to start download...".into());

        let _download_permit =
            acquire_permit_or_cancel!(self.download_semaphore, token, "download");
        info!(
            download_permits_remaining = self.download_semaphore.available_permits(),
            "Acquired download semaphore"
        );

        update_progress(TaskStatus::Running, 1, None, "Starting download...".into());

        let (tx, mut rx) = mpsc::unbounded_channel::<RcloneTransferStats>();

        let mut download_task = {
            let downloader = self.downloader.clone();
            let app_full_name = app_full_name.clone();
            let token = token.clone();
            tokio::spawn(
                async move { downloader.download_app(app_full_name, tx, token).await }
                    .instrument(Span::current()),
            )
        };

        // Monitor progress while waiting for download to complete
        info!("Starting download monitoring");
        let mut download_result = None;
        let mut last_log_time = std::time::Instant::now();
        let mut last_log_progress = 0.0;

        while download_result.is_none() {
            tokio::select! {
                result = &mut download_task => {
                    download_result = Some(result.context("Download task failed")?.context("Failed to download app")?);
                    info!("Download task completed");
                }
                Some(progress) = rx.recv() => {
                    let step_progress = progress.bytes as f32 / progress.total_bytes as f32;

                    // Log download progress every 10 seconds or at major milestones
                    let now = std::time::Instant::now();
                    let should_log = now.duration_since(last_log_time) > Duration::from_secs(10) ||
                                   ((0.25..0.26).contains(&step_progress) ||
                                   (0.5..0.51).contains(&step_progress) ||
                                   (0.75..0.76).contains(&step_progress) && last_log_progress != step_progress);

                    if should_log {
                        info!(
                            bytes_downloaded = progress.bytes,
                            total_bytes = progress.total_bytes,
                            speed_bytes_per_sec = progress.speed,
                            progress_percent = step_progress * 100.0,
                            "Download progress"
                        );
                        last_log_time = now;
                        last_log_progress = step_progress;
                    }

                    update_progress(
                        TaskStatus::Running,
                        1,
                        Some(step_progress),
                        format!(
                            "Downloading ({:.1}%) - {}/s",
                            step_progress * 100.0,
                            humansize::format_size(progress.speed, humansize::DECIMAL)
                        ),
                    );
                }
            }
        }

        let app_path = download_result.unwrap();
        info!(
            app_path = %app_path,
            download_permits_released = self.download_semaphore.available_permits() + 1,
            "Download completed, releasing download semaphore"
        );
        drop(_download_permit);

        if token.is_cancelled() {
            warn!("Task was cancelled after download completion");
            return Err(anyhow!("Task cancelled after download"));
        }

        update_progress(TaskStatus::Waiting, 2, None, "Waiting to start installation...".into());

        let _adb_permit = acquire_permit_or_cancel!(self.adb_semaphore, token, "ADB");
        info!(
            adb_permits_remaining = self.adb_semaphore.available_permits(),
            "Acquired ADB semaphore for installation"
        );

        update_progress(TaskStatus::Running, 2, None, "Installing app...".into());

        // self.adb_handler.sideload_app(Path::new(&app_path)).await?;

        let (tx, mut rx) = mpsc::unbounded_channel::<SideloadProgress>();

        let mut sideload_task = {
            let adb_handler = self.adb_handler.clone();
            let app_path = app_path.clone();
            tokio::spawn(
                async move { adb_handler.sideload_app(Path::new(&app_path), tx).await }
                    .instrument(Span::current()),
            )
        };

        info!("Starting sideload monitoring");
        let mut sideload_result = None;
        let mut last_sideload_log = std::time::Instant::now();

        while sideload_result.is_none() {
            tokio::select! {
                result = &mut sideload_task => {
                    sideload_result = Some(result.context("Sideload task failed")?);
                    info!("Sideload task completed");
                }
                Some(progress) = rx.recv() => {
                    let step_progress = progress.progress;

                    // Log installation progress every 5 seconds or at major milestones
                    let now = std::time::Instant::now();
                    if now.duration_since(last_sideload_log) > Duration::from_secs(5) {
                        info!(
                            sideload_progress = step_progress,
                            status = %progress.status,
                            "Installation progress"
                        );
                        last_sideload_log = now;
                    }

                    update_progress(TaskStatus::Running, 2, Some(step_progress), progress.status);
                }
            }
        }

        sideload_result.unwrap()?;

        info!(
            adb_permits_released = self.adb_semaphore.available_permits() + 1,
            "Installation completed, releasing ADB semaphore"
        );

        // Apply downloads cleanup policy
        if let Err(e) = self
            .cleanup_downloads_after_install(&app_full_name, &app_path)
            .await
        {
            // Non-fatal: log but do not fail the task
            warn!(
                error = e.as_ref() as &dyn Error,
                "Failed to apply downloads cleanup policy after install"
            );
        }

        Ok(())
    }

    #[instrument(skip(self, params, update_progress, token))]
    async fn handle_download(
        &self,
        params: TaskParams,
        update_progress: &impl Fn(TaskStatus, u32, Option<f32>, String),
        token: CancellationToken,
    ) -> Result<()> {
        let app_full_name =
            params.cloud_app_full_name.context("Missing cloud_app_full_name parameter")?;

        info!(
            app_name = %app_full_name,
            download_permits_available = self.download_semaphore.available_permits(),
            "Starting download task"
        );

        update_progress(TaskStatus::Waiting, 1, None, "Waiting to start download...".into());

        let _permit = acquire_permit_or_cancel!(self.download_semaphore, token, "download");
        info!(
            download_permits_remaining = self.download_semaphore.available_permits(),
            "Acquired download semaphore"
        );

        update_progress(TaskStatus::Running, 1, None, "Starting download...".into());

        let (tx, mut rx) = mpsc::unbounded_channel::<RcloneTransferStats>();

        let mut download_task = {
            let downloader = self.downloader.clone();
            let app_full_name = app_full_name.clone();
            tokio::spawn(
                async move { downloader.download_app(app_full_name, tx, token).await }
                    .instrument(Span::current()),
            )
        };

        info!("Starting download monitoring");
        let mut download_result = None;
        let mut last_log_time = std::time::Instant::now();

        while download_result.is_none() {
            tokio::select! {
                result = &mut download_task => {
                    download_result = Some(result.context("Download task failed")?.context("Failed to download app"));
                    info!("Download task completed");
                }
                Some(progress) = rx.recv() => {
                    let step_progress = progress.bytes as f32 / progress.total_bytes as f32;

                    // Log download progress every 10 seconds or at major milestones
                    let now = std::time::Instant::now();
                    let should_log = now.duration_since(last_log_time) > Duration::from_secs(10) ||
                                   (0.25..0.26).contains(&step_progress) ||
                                   (0.5..0.51).contains(&step_progress) ||
                                   (0.75..0.76).contains(&step_progress);

                    if should_log {
                        info!(
                            bytes_downloaded = progress.bytes,
                            total_bytes = progress.total_bytes,
                            speed_bytes_per_sec = progress.speed,
                            progress_percent = step_progress * 100.0,
                            "Download progress"
                        );
                        last_log_time = now;
                    }

                    update_progress(
                        TaskStatus::Running,
                        1,
                        Some(step_progress),
                        format!(
                            "Downloading ({:.1}%) - {}/s",
                            step_progress * 100.0,
                            humansize::format_size(progress.speed, humansize::DECIMAL)
                        ),
                    );
                }
            }
        }

        download_result.unwrap()?;

        info!(
            download_permits_released = self.download_semaphore.available_permits() + 1,
            "Download completed, releasing download semaphore"
        );

        Ok(())
    }

    #[instrument(skip(self, params, update_progress, token))]
    async fn handle_install_apk(
        &self,
        params: TaskParams,
        update_progress: &impl Fn(TaskStatus, u32, Option<f32>, String),
        token: CancellationToken,
    ) -> Result<()> {
        let apk_path = params.apk_path.context("Missing apk_path parameter")?;

        info!(
            apk_path = %apk_path,
            adb_permits_available = self.adb_semaphore.available_permits(),
            "Starting APK install task"
        );

        update_progress(TaskStatus::Waiting, 1, None, "Waiting to start installation...".into());

        let _permit = acquire_permit_or_cancel!(self.adb_semaphore, token, "ADB");
        info!(
            adb_permits_remaining = self.adb_semaphore.available_permits(),
            "Acquired ADB semaphore for APK installation"
        );

        update_progress(TaskStatus::Running, 1, None, "Installing APK...".into());

        let (tx, mut rx) = mpsc::unbounded_channel::<f32>();

        let mut install_task = {
            let adb_handler = self.adb_handler.clone();
            let apk_path = apk_path.clone();
            tokio::spawn(
                async move { adb_handler.install_apk(Path::new(&apk_path), tx).await }
                    .instrument(Span::current()),
            )
        };

        info!("Starting APK install monitoring");
        let mut install_result = None;
        let mut last_log_time = std::time::Instant::now();

        while install_result.is_none() {
            tokio::select! {
                result = &mut install_task => {
                    install_result = Some(result.context("Install task failed")?);
                    info!("APK install task completed");
                }
                Some(progress) = rx.recv() => {
                    let step_progress = progress;

                    // Log install progress every 5 seconds or at major milestones
                    let now = std::time::Instant::now();
                    if now.duration_since(last_log_time) > Duration::from_secs(5) {
                        info!(
                            install_progress = step_progress,
                            "APK installation progress"
                        );
                        last_log_time = now;
                    }

                    update_progress(TaskStatus::Running, 1, Some(step_progress), "Installing APK...".into());
                }
            }
        }
        install_result.unwrap()?;

        info!(
            adb_permits_released = self.adb_semaphore.available_permits() + 1,
            "APK installation completed, releasing ADB semaphore"
        );

        Ok(())
    }

    #[instrument(skip(self, params, update_progress, token))]
    async fn handle_install_local_app(
        &self,
        params: TaskParams,
        update_progress: &impl Fn(TaskStatus, u32, Option<f32>, String),
        token: CancellationToken,
    ) -> Result<()> {
        let app_path = params.local_app_path.context("Missing local_app_path parameter")?;

        info!(
            app_path = %app_path,
            adb_permits_available = self.adb_semaphore.available_permits(),
            "Starting local app install task"
        );

        update_progress(TaskStatus::Waiting, 1, None, "Waiting to start installation...".into());

        let _permit = acquire_permit_or_cancel!(self.adb_semaphore, token, "ADB");
        info!(
            adb_permits_remaining = self.adb_semaphore.available_permits(),
            "Acquired ADB semaphore for local app installation"
        );

        update_progress(TaskStatus::Running, 1, None, "Installing app...".into());

        // self.adb_handler.sideload_app(Path::new(&app_path)).await?;

        let (tx, mut rx) = mpsc::unbounded_channel::<SideloadProgress>();

        let mut sideload_task = {
            let adb_handler = self.adb_handler.clone();
            let app_path = app_path.clone();
            tokio::spawn(
                async move { adb_handler.sideload_app(Path::new(&app_path), tx).await }
                    .instrument(Span::current()),
            )
        };

        info!("Starting local app sideload monitoring");
        let mut sideload_result = None;
        let mut last_sideload_log = std::time::Instant::now();

        while sideload_result.is_none() {
            tokio::select! {
                result = &mut sideload_task => {
                    sideload_result = Some(result.context("Sideload task failed")?);
                    info!("Local app sideload task completed");
                }
                Some(progress) = rx.recv() => {
                    let step_progress = progress.progress;

                    // Log installation progress every 5 seconds or at major milestones
                    let now = std::time::Instant::now();
                    if now.duration_since(last_sideload_log) > Duration::from_secs(5) {
                        info!(
                            sideload_progress = step_progress,
                            status = %progress.status,
                            "Local app installation progress"
                        );
                        last_sideload_log = now;
                    }

                    update_progress(TaskStatus::Running, 1, Some(step_progress), progress.status);
                }
            }
        }

        sideload_result.unwrap()?;

        info!(
            adb_permits_released = self.adb_semaphore.available_permits() + 1,
            "Local app installation completed, releasing ADB semaphore"
        );

        Ok(())
    }

    #[instrument(skip(self, params, update_progress, token))]
    async fn handle_uninstall(
        &self,
        params: TaskParams,
        update_progress: &impl Fn(TaskStatus, u32, Option<f32>, String),
        token: CancellationToken,
    ) -> Result<()> {
        let package_name = params.package_name.context("Missing package_name parameter")?;

        info!(
            package_name = %package_name,
            adb_permits_available = self.adb_semaphore.available_permits(),
            "Starting uninstall task"
        );

        update_progress(TaskStatus::Waiting, 1, None, "Waiting to start uninstallation...".into());

        let _permit = acquire_permit_or_cancel!(self.adb_semaphore, token, "ADB");
        info!(
            adb_permits_remaining = self.adb_semaphore.available_permits(),
            "Acquired ADB semaphore for uninstallation"
        );

        update_progress(TaskStatus::Running, 1, None, "Uninstalling app...".into());

        info!(package_name = %package_name, "Starting uninstall operation");
        self.adb_handler.uninstall_package(&package_name).await?;
        info!(package_name = %package_name, "Uninstall operation completed");

        info!(
            adb_permits_released = self.adb_semaphore.available_permits() + 1,
            "Uninstallation completed, releasing ADB semaphore"
        );

        Ok(())
    }

    #[instrument(skip(self, params, update_progress, token))]
    async fn handle_backup(
        &self,
        params: TaskParams,
        update_progress: &impl Fn(TaskStatus, u32, Option<f32>, String),
        token: CancellationToken,
    ) -> Result<()> {
        let package_name = params.package_name.context("Missing package_name parameter")?;

        let backup_apk = params.backup_apk.unwrap_or(false);
        let backup_data = params.backup_data.unwrap_or(false);
        let backup_obb = params.backup_obb.unwrap_or(false);

        ensure!(backup_apk || backup_data || backup_obb, "No parts selected to backup");

        info!(
            package_name = %package_name,
            adb_permits_available = self.adb_semaphore.available_permits(),
            "Starting backup task"
        );

        update_progress(TaskStatus::Waiting, 1, None, "Waiting to start backup...".into());

        let _permit = acquire_permit_or_cancel!(self.adb_semaphore, token, "ADB");
        info!(
            adb_permits_remaining = self.adb_semaphore.available_permits(),
            "Acquired ADB semaphore for backup"
        );

        let parts = [
            if backup_data { Some("data") } else { None },
            if backup_apk { Some("apk") } else { None },
            if backup_obb { Some("obb") } else { None },
        ]
        .into_iter()
        .flatten()
        .collect::<Vec<_>>()
        .join(", ");

        update_progress(TaskStatus::Running, 1, None, format!("Creating backup ({parts})..."));

        let backups_dir = {
            let s = self.settings.read().await;
            s.backups_location.clone()
        };

        let backups_path = Path::new(&backups_dir);
        info!(path = %backups_path.display(), "Using backups location");

        // Build options from params
        let options = BackupOptions {
            name_append: params.backup_name_append.clone(),
            backup_apk,
            backup_data,
            backup_obb,
        };

        let maybe_created = self
            .adb_handler
            .backup_app(&package_name, params.display_name.as_deref(), backups_path, &options)
            .await?;

        ensure!(
            maybe_created.is_some(),
            "Nothing to back up for this app (selected parts: {})",
            parts
        );

        info!(
            adb_permits_released = self.adb_semaphore.available_permits() + 1,
            "Backup completed, releasing ADB semaphore"
        );

        BackupsChanged {}.send_signal_to_dart();

        Ok(())
    }

    #[instrument(skip(self, params, update_progress, token))]
    async fn handle_restore(
        &self,
        params: TaskParams,
        update_progress: &impl Fn(TaskStatus, u32, Option<f32>, String),
        token: CancellationToken,
    ) -> Result<()> {
        let backup_path = params.backup_path.context("Missing backup_path parameter")?;

        info!(
            backup_path = %backup_path,
            adb_permits_available = self.adb_semaphore.available_permits(),
            "Starting restore task"
        );

        update_progress(TaskStatus::Waiting, 1, None, "Waiting to start restore...".into());

        let _permit = acquire_permit_or_cancel!(self.adb_semaphore, token, "ADB");
        info!(
            adb_permits_remaining = self.adb_semaphore.available_permits(),
            "Acquired ADB semaphore for restore"
        );

        update_progress(TaskStatus::Running, 1, None, "Restoring backup...".into());

        self.adb_handler.restore_backup(Path::new(&backup_path)).await?;

        info!(
            adb_permits_released = self.adb_semaphore.available_permits() + 1,
            "Restore completed, releasing ADB semaphore"
        );

        Ok(())
    }
}

<<<<<<< HEAD
impl TaskManager {
    #[instrument(skip(self), fields(app_full_name = %app_full_name, app_path = %app_path), err)]
    async fn cleanup_downloads_after_install(
        &self,
        app_full_name: &str,
        app_path: &str,
    ) -> Result<()> {
        use crate::models::DownloadCleanupPolicy as Policy;

        let settings = self.settings.read().await.clone();
        match settings.cleanup_policy {
            Policy::KeepAllVersions => {
                info!("Cleanup policy: keep all versions; nothing to do");
                return Ok(());
            }
            Policy::DeleteAfterInstall => {
                info!("Cleanup policy: delete after install; removing downloaded directory");
                let path = std::path::Path::new(app_path);
                if path.exists() {
                    tokio::fs::remove_dir_all(path)
                        .await
                        .with_context(|| format!("Failed to remove downloaded directory: {}", path.display()))?;
                    info!(removed = %path.display(), "Removed downloaded directory after install");
                } else {
                    debug!(missing = %path.display(), "Downloaded directory no longer exists");
                }
                return Ok(());
            }
            Policy::KeepOneVersion | Policy::KeepTwoVersions => {
                let keep_count = match settings.cleanup_policy {
                    Policy::KeepOneVersion => 1,
                    Policy::KeepTwoVersions => 2,
                    _ => unreachable!(),
                };

                // Try to resolve package and versions from cached cloud apps
                let downloader = self.downloader.clone();
                let Some(installed_app) = downloader.get_app_by_full_name(app_full_name).await else {
                    warn!(
                        "Installed app not found in cloud apps cache; skipping versioned cleanup"
                    );
                    return Ok(());
                };

                let mut versions = downloader
                    .get_apps_by_package(&installed_app.package_name)
                    .await;
                // Sort by version code (desc)
                versions.sort_by_key(|a| std::cmp::Reverse(a.version_code));

                // Build keep-set: always include installed version, then highest others
                let mut keep = vec![installed_app.full_name.clone()];
                for app in versions.into_iter() {
                    if keep.len() >= keep_count {
                        break;
                    }
                    if app.full_name != installed_app.full_name {
                        keep.push(app.full_name);
                    }
                }

                let downloads_dir = downloader.get_download_dir().await;
                info!(
                    keep_count,
                    package = %installed_app.package_name,
                    keep = ?keep,
                    downloads_dir = %downloads_dir.display(),
                    "Applying versioned downloads cleanup"
                );

                // Iterate known versions for the package and delete those not in keep set if present on disk
                for name in self
                    .downloader
                    .get_apps_by_package(&installed_app.package_name)
                    .await
                    .into_iter()
                    .map(|a| a.full_name)
                {
                    if keep.iter().any(|k| k == &name) {
                        continue;
                    }
                    let candidate = downloads_dir.join(&name);
                    if candidate.exists() {
                        info!(remove = %candidate.display(), "Removing older downloaded version");
                        if let Err(err) = tokio::fs::remove_dir_all(&candidate).await {
                            warn!(
                                error = &err as &dyn Error,
                                path = %candidate.display(),
                                "Failed to remove older downloaded version"
                            );
                        }
                    }
                }

                Ok(())
            }
        }
    }
}

fn send_progress(
    task_id: u64,
    task_type: TaskType,
    task_name: Option<String>,
    status: TaskStatus,
    total_progress: f32,
    message: String,
) {
=======
fn send_progress(progress: TaskProgress) {
>>>>>>> ec8126b4
    // Log significant status changes (not every progress update to avoid spam)
    match progress.status {
        TaskStatus::Waiting
        | TaskStatus::Completed
        | TaskStatus::Failed
        | TaskStatus::Cancelled => {
            debug!(
                task_id = progress.task_id,
                task_type = %progress.task_type,
                task_name = ?progress.task_name,
                status = ?progress.status,
                progress = progress.total_progress,
                message = %progress.message,
                "Sending progress signal to Dart"
            ); // FIXME: doesn't show up on logs screen?
        }
        TaskStatus::Running => {
            // Only log running status at major milestones to avoid log spam
            if progress.total_progress == 0.0
                || (0.25..0.26).contains(&progress.total_progress)
                || (0.5..0.51).contains(&progress.total_progress)
                || (0.75..0.76).contains(&progress.total_progress)
            {
                debug!(
                    task_id = progress.task_id,
                    progress = progress.total_progress,
                    "Task progress milestone"
                );
            }
        }
    }

    progress.send_signal_to_dart();
}

fn get_task_name(task_type: TaskType, params: &TaskParams) -> Result<String> {
    Ok(match task_type {
        TaskType::Download | TaskType::DownloadInstall => params
            .cloud_app_full_name
            .as_ref()
            .context("Missing cloud_app_full_name parameter")?
            .clone(),
        TaskType::InstallApk => {
            Path::new(&params.apk_path.as_ref().context("Missing apk_path parameter")?)
                .file_name()
                .unwrap_or_default()
                .to_string_lossy()
                .to_string()
        }
        TaskType::InstallLocalApp => {
            Path::new(&params.local_app_path.as_ref().context("Missing local_app_path parameter")?)
                .file_name()
                .unwrap_or_default()
                .to_string_lossy()
                .to_string()
        }
        TaskType::Uninstall => {
            if let Some(name) = &params.display_name {
                name.clone()
            } else {
                params.package_name.as_ref().context("Missing package_name parameter")?.clone()
            }
        }
        TaskType::BackupApp => {
            if let Some(name) = &params.display_name {
                name.clone()
            } else {
                params.package_name.as_ref().context("Missing package_name parameter")?.clone()
            }
        }
        TaskType::RestoreBackup => {
            Path::new(&params.backup_path.as_ref().context("Missing backup_path parameter")?)
                .file_name()
                .unwrap_or_default()
                .to_string_lossy()
                .to_string()
        }
    })
}<|MERGE_RESOLUTION|>--- conflicted
+++ resolved
@@ -552,10 +552,7 @@
         );
 
         // Apply downloads cleanup policy
-        if let Err(e) = self
-            .cleanup_downloads_after_install(&app_full_name, &app_path)
-            .await
-        {
+        if let Err(e) = self.cleanup_downloads_after_install(&app_full_name, &app_path).await {
             // Non-fatal: log but do not fail the task
             warn!(
                 error = e.as_ref() as &dyn Error,
@@ -959,7 +956,6 @@
     }
 }
 
-<<<<<<< HEAD
 impl TaskManager {
     #[instrument(skip(self), fields(app_full_name = %app_full_name, app_path = %app_path), err)]
     async fn cleanup_downloads_after_install(
@@ -979,9 +975,9 @@
                 info!("Cleanup policy: delete after install; removing downloaded directory");
                 let path = std::path::Path::new(app_path);
                 if path.exists() {
-                    tokio::fs::remove_dir_all(path)
-                        .await
-                        .with_context(|| format!("Failed to remove downloaded directory: {}", path.display()))?;
+                    tokio::fs::remove_dir_all(path).await.with_context(|| {
+                        format!("Failed to remove downloaded directory: {}", path.display())
+                    })?;
                     info!(removed = %path.display(), "Removed downloaded directory after install");
                 } else {
                     debug!(missing = %path.display(), "Downloaded directory no longer exists");
@@ -997,16 +993,16 @@
 
                 // Try to resolve package and versions from cached cloud apps
                 let downloader = self.downloader.clone();
-                let Some(installed_app) = downloader.get_app_by_full_name(app_full_name).await else {
+                let Some(installed_app) = downloader.get_app_by_full_name(app_full_name).await
+                else {
                     warn!(
                         "Installed app not found in cloud apps cache; skipping versioned cleanup"
                     );
                     return Ok(());
                 };
 
-                let mut versions = downloader
-                    .get_apps_by_package(&installed_app.package_name)
-                    .await;
+                let mut versions =
+                    downloader.get_apps_by_package(&installed_app.package_name).await;
                 // Sort by version code (desc)
                 versions.sort_by_key(|a| std::cmp::Reverse(a.version_code));
 
@@ -1060,17 +1056,7 @@
     }
 }
 
-fn send_progress(
-    task_id: u64,
-    task_type: TaskType,
-    task_name: Option<String>,
-    status: TaskStatus,
-    total_progress: f32,
-    message: String,
-) {
-=======
 fn send_progress(progress: TaskProgress) {
->>>>>>> ec8126b4
     // Log significant status changes (not every progress update to avoid spam)
     match progress.status {
         TaskStatus::Waiting
